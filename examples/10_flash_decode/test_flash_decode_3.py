--- conflicted
+++ resolved
@@ -50,19 +50,7 @@
 
 
 @triton.jit
-@triton.jit
 def _iris_split_kv_kernel(
-<<<<<<< HEAD
-    q_ptr, k_ptr, v_ptr, sm_scale, block_table_ptr, kv_len_ptr, intermediate_out_ptr,
-    stride_q_bs, stride_q_h, stride_k_cache_bs, stride_k_cache_h, stride_v_cache_bs,
-    stride_v_cache_h, stride_intermediate_bs, stride_intermediate_h,
-    stride_intermediate_split, stride_table_bs,
-    # Add these two new stride arguments
-    stride_k_cache_page, stride_v_cache_page,
-    kv_group_num: tl.constexpr,
-    q_head_num: tl.constexpr, page_size: tl.constexpr, BLOCK_HEAD_DIM: tl.constexpr,
-    BLOCK_N: tl.constexpr, BLOCK_H: tl.constexpr, NUM_KV_SPLITS: tl.constexpr
-=======
     q_ptr,
     k_ptr,
     v_ptr,
@@ -87,7 +75,6 @@
     BLOCK_N: tl.constexpr,
     BLOCK_H: tl.constexpr,
     NUM_KV_SPLITS: tl.constexpr,
->>>>>>> f681604c
 ):
     bid, hid_block, split_kv_id = tl.program_id(0), tl.program_id(1), tl.program_id(2)
     kv_hid = hid_block // tl.cdiv(kv_group_num, BLOCK_H)
@@ -105,40 +92,6 @@
     acc = tl.zeros([BLOCK_H, BLOCK_HEAD_DIM], dtype=tl.float32)
     for start_n in range(split_kv_start, split_kv_end, BLOCK_N):
         offs_n = start_n + tl.arange(0, BLOCK_N)
-<<<<<<< HEAD
-        kv_page_number = tl.load(block_table_ptr + bid * stride_table_bs + offs_n // page_size, mask=offs_n < split_kv_end, other=0)
-        # kv_loc = kv_page_number * page_size + offs_n % page_size
-        # offs_cache_k = kv_loc[None, :] * stride_k_cache_bs + kv_hid * stride_k_cache_h + offs_d[:, None]
-        # k = tl.load(k_ptr + offs_cache_k, mask=(offs_n[None, :] < split_kv_end) & (offs_d[:, None] < BLOCK_HEAD_DIM), other=0.0)
-        # qk = tl.dot(q, k.to(q.dtype)) * sm_scale
-        # qk = tl.where(mask_h[:, None] & (offs_n[None, :] < split_kv_end), qk, float("-inf"))
-        # offs_cache_v = kv_loc[:, None] * stride_v_cache_bs + kv_hid * stride_v_cache_h + offs_d[None, :]
-        # v = tl.load(v_ptr + offs_cache_v, mask=(offs_n[:, None] < split_kv_end) & (offs_d[None, :] < BLOCK_HEAD_DIM), other=0.0)
-        # --- ADD THESE CORRECTED LINES ---
-        offs_n_seq = tl.arange(0, BLOCK_N)[:, None]
-        offs_d_head = tl.arange(0, BLOCK_HEAD_DIM)[None, :]
-
-        # Get the sequence offsets for the current block
-        cur_block_offs = start_n + offs_n_seq
-
-        # Load page numbers for the current block of sequence elements
-        kv_page_number = tl.load(block_table_ptr + bid * stride_table_bs + cur_block_offs // page_size,
-                                mask=cur_block_offs < split_kv_end, other=0)
-
-        # Calculate pointers for K cache
-        k_page_ptr = kv_page_number * stride_k_cache_page
-        k_block_ptr = (cur_block_offs % page_size) * stride_k_cache_bs
-        k_seq_ptr = k_ptr + k_page_ptr + k_block_ptr
-        k = tl.load(k_seq_ptr + (kv_hid * stride_k_cache_h) + offs_d_head,
-                    mask=(cur_block_offs < split_kv_end) & (offs_d_head < BLOCK_HEAD_DIM), other=0.0)
-
-        # Calculate pointers for V cache
-        v_page_ptr = kv_page_number * stride_v_cache_page
-        v_block_ptr = (cur_block_offs % page_size) * stride_v_cache_bs
-        v_seq_ptr = v_ptr + v_page_ptr + v_block_ptr
-        v = tl.load(v_seq_ptr + (kv_hid * stride_v_cache_h) + offs_d_head,
-                    mask=(cur_block_offs < split_kv_end) & (offs_d_head < BLOCK_HEAD_DIM), other=0.0)
-=======
         kv_page_number = tl.load(
             block_table_ptr + bid * stride_table_bs + offs_n // page_size, mask=offs_n < split_kv_end, other=0
         )
@@ -153,7 +106,6 @@
         v = tl.load(
             v_ptr + offs_cache_v, mask=(offs_n[:, None] < split_kv_end) & (offs_d[None, :] < BLOCK_HEAD_DIM), other=0.0
         )
->>>>>>> f681604c
         n_e_max = tl.maximum(tl.max(qk, 1), e_max)
         re_scale = tl.exp(e_max - n_e_max)
         p = tl.exp(qk - n_e_max[:, None])
@@ -291,17 +243,6 @@
         # STAGE A: Local Attention (all Q heads vs local KV shard)
         grid_stage1 = (batch_size, triton.cdiv(self.num_q_heads, 16), self.num_kv_splits)
         _iris_split_kv_kernel[grid_stage1](
-<<<<<<< HEAD
-    q, k_cache, v_cache, self.scale, block_table, kv_lens_per_rank, self.intermediate_out,
-    q.stride(0), q.stride(1), k_cache.stride(1), k_cache.stride(2),
-    v_cache.stride(1), v_cache.stride(2), self.intermediate_out.stride(0), self.intermediate_out.stride(1),
-    self.intermediate_out.stride(2), block_table.stride(0),
-    # Pass the new strides for the page dimension
-    k_cache.stride(0), v_cache.stride(0),
-    self.num_q_heads // self.num_kv_heads_per_rank,
-    self.num_q_heads, self.page_size, self.head_dim, 64, 16, self.num_kv_splits,
-)
-=======
             q,
             k_cache,
             v_cache,
@@ -327,7 +268,6 @@
             16,
             self.num_kv_splits,
         )
->>>>>>> f681604c
         grid_stage2 = (batch_size, self.num_q_heads)
         _iris_combine_local_kv_kernel[grid_stage2](
             self.intermediate_out,
@@ -451,20 +391,7 @@
         num_groups = num_q_heads // total_kv_heads
         k = torch.repeat_interleave(k, num_groups, dim=1)
         v = torch.repeat_interleave(v, num_groups, dim=1)
-<<<<<<< HEAD
-        
-    # <<< --- ADDED PRINT --- >>>
-    print("\n" + "~"*20 + " [REF] DEBUGGING " + "~"*28)
-    print("--> Inside Reference Implementation:")
-    print(f"    - Reconstructed K shape (after repeat): {k.shape}")
-    print(f"    - Reconstructed V shape (after repeat): {v.shape}")
-    print(f"    - Is K tensor all ones? {torch.all(k == 1.0)}")
-    print(f"    - Is V tensor all ones? {torch.all(v == 1.0)}")
-    print("~"*66 + "\n")
-    
-=======
-
->>>>>>> f681604c
+
     q_for_einsum = q.unsqueeze(0)
     attn_scores = torch.einsum("qhd,khd->hqk", q_for_einsum, k).float() * scale
     attn_probs = torch.softmax(attn_scores, dim=-1).to(v.dtype)
@@ -515,13 +442,8 @@
 
     # --- Correctness Check ---
     if rank == 0:
-<<<<<<< HEAD
-        print(f"\n[RANK {rank}] --- Gathering data for correctness check ---")
-    
-=======
         print(f"[RANK {rank}] --- Gathering data for correctness check ---")
 
->>>>>>> f681604c
     k_list_flat = shmem.empty([world_size * k_cache_shard.numel()], dtype=k_cache_shard.dtype)
     v_list_flat = shmem.empty([world_size * v_cache_shard.numel()], dtype=v_cache_shard.dtype)
     bt_list_flat = shmem.empty([world_size * block_table_shard.numel()], dtype=block_table_shard.dtype)
@@ -559,17 +481,6 @@
         )
 
         output_single = output[0]
-<<<<<<< HEAD
-        
-        print("\n" + "="*50)
-        print("Distributed Implementation Output (first 5 of first head):")
-        print(output_single[0, :5])
-        print("~"*50)
-        print("Reference Implementation Output (first 5 of first head):")
-        print(ref_output[0, :5])
-        print("="*50 + "\n")
-        
-=======
 
         print("\n" + "=" * 50)
         print("Distributed Implementation Output (first 5 values of first head):")
@@ -579,7 +490,6 @@
         print(ref_output[0, :])
         print("=" * 50 + "\n")
 
->>>>>>> f681604c
         try:
             # Both outputs should be tensors of all ones.
             # Using a slightly more forgiving tolerance for float16 calculations
